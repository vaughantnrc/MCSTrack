--- conflicted
+++ resolved
@@ -10,11 +10,7 @@
 from .exceptions import PoseSolverException
 from .pose_solver import PoseSolver
 from .structures import \
-<<<<<<< HEAD
-    TargetMarker
-=======
     PoseSolverConfiguration
->>>>>>> 6caee2f2
 from src.common import \
     EmptyResponse, \
     ErrorResponse, \
@@ -24,13 +20,7 @@
     MCTResponse
 from src.common.structures import \
     Pose, \
-<<<<<<< HEAD
-    PoseSolverStatus, \
-    MarkerCorners
-import datetime
-=======
     PoseSolverStatus
->>>>>>> 6caee2f2
 import logging
 from typing import Callable
 
